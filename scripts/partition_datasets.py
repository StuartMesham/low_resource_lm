import argparse
<<<<<<< HEAD
from tokenizers import ByteLevelBPETokenizer
=======
>>>>>>> ecfa7db3

parser = argparse.ArgumentParser(description="Separates the datasets into test/train/validate sets")
parser.add_argument('--test_split', default=10, help='Percentage of data to be used for testing')
parser.add_argument('--train_split', default=80, help='Percentage of data to be used for training')
parser.add_argument('--valid_split', default=10, help='Percentage of data to be used for validation')
parser.add_argument('--autshumato_dir', default='data/autshumato/',
                    help='directory where autshumato files can be found')
parser.add_argument('--isolezwe_dir', default='data/isolezwe/', help='directory where isolezwe files can be found')
parser.add_argument('--nchlt_dir', default='data/nchlt/', help='directory where nchlt files can be found')
parser.add_argument('--vocab_size', default=10000, help='size of final vocabulary')
# parser.add_argument('--awd_lstm', default=False, help='Prepends a space char to all lines for awd-lstm implementation')

args = parser.parse_args()
assert (args.test_split + args.train_split + args.valid_split == 100), "Dataset splits must add to 100"

isolezwe_files = ['isizulu.txt']
autshumato_files = ['isizulu.txt', 'sepedi.txt']
nchlt_files = [
    'isizulu.txt',
    'sepedi.txt',
    'isixhosa.txt',
    'xitsonga.txt',
    'setswana.txt',
    'siswati.txt',
    'isindebele.txt',
    'tshivenda.txt'
]

datasets = [[args.autshumato_dir, autshumato_files],
            [args.isolezwe_dir, isolezwe_files],
            [args.nchlt_dir, nchlt_files]]

for dataset in datasets:
    for file in dataset[1]:
        with open(dataset[0] + file[:-4] + '/' + file, 'r', encoding='utf-8') as inf:
            corpus = inf.read()
            # Not actually necessary as leading spaces are stripped
            # TODO: URGENT: BPE
            #
            # # train tokenizer
            # #
            # tokenizer = ByteLevelBPETokenizer()
            # tokenizer.train(
            #     inf.name,
            #     vocab_size=args.vocab_size,
            #     # special_tokens=['<|endoftext|>'],
            #     show_progress=False,
            # )
            #
            # #
            # tokenizer.save_model(dataset[0]+file[:-4])

            # if args.awd_lstm:
            #     corpus = ' ' + corpus.replace('\n', '\n ')

            with open(dataset[0] + file[:-4] + '/test.txt', 'w', encoding='utf-8') as f:
                f.write(corpus[:int(len(corpus) * args.test_split / 100)])

            with open(dataset[0] + file[:-4] + '/train.txt', 'w', encoding='utf-8') as f:
                f.write(corpus[int(len(corpus) * args.test_split / 100):int(len(corpus) * args.train_split / 100) + int(
                    len(corpus) * args.test_split / 100)])

            with open(dataset[0] + file[:-4] + '/valid.txt', 'w', encoding='utf-8') as f:
                f.write(corpus[int(len(corpus) * args.train_split / 100) + int(len(corpus) * args.test_split / 100):])<|MERGE_RESOLUTION|>--- conflicted
+++ resolved
@@ -1,8 +1,5 @@
 import argparse
-<<<<<<< HEAD
-from tokenizers import ByteLevelBPETokenizer
-=======
->>>>>>> ecfa7db3
+import os
 
 parser = argparse.ArgumentParser(description="Separates the datasets into test/train/validate sets")
 parser.add_argument('--test_split', default=10, help='Percentage of data to be used for testing')
@@ -12,7 +9,7 @@
                     help='directory where autshumato files can be found')
 parser.add_argument('--isolezwe_dir', default='data/isolezwe/', help='directory where isolezwe files can be found')
 parser.add_argument('--nchlt_dir', default='data/nchlt/', help='directory where nchlt files can be found')
-parser.add_argument('--vocab_size', default=10000, help='size of final vocabulary')
+# parser.add_argument('--vocab_size', default=10000, help='size of final vocabulary')
 # parser.add_argument('--awd_lstm', default=False, help='Prepends a space char to all lines for awd-lstm implementation')
 
 args = parser.parse_args()
@@ -37,33 +34,15 @@
 
 for dataset in datasets:
     for file in dataset[1]:
-        with open(dataset[0] + file[:-4] + '/' + file, 'r', encoding='utf-8') as inf:
+        with open(dataset[0] + file, 'r', encoding='utf-8') as inf:
             corpus = inf.read()
-            # Not actually necessary as leading spaces are stripped
-            # TODO: URGENT: BPE
-            #
-            # # train tokenizer
-            # #
-            # tokenizer = ByteLevelBPETokenizer()
-            # tokenizer.train(
-            #     inf.name,
-            #     vocab_size=args.vocab_size,
-            #     # special_tokens=['<|endoftext|>'],
-            #     show_progress=False,
-            # )
-            #
-            # #
-            # tokenizer.save_model(dataset[0]+file[:-4])
 
-            # if args.awd_lstm:
-            #     corpus = ' ' + corpus.replace('\n', '\n ')
+            with open(dataset[0] + file[:-4] + '_test.txt', 'w', encoding='utf-8') as f:
+                f.write(corpus[:int(len(corpus) * args.test_split/100)])
 
-            with open(dataset[0] + file[:-4] + '/test.txt', 'w', encoding='utf-8') as f:
-                f.write(corpus[:int(len(corpus) * args.test_split / 100)])
+            with open(dataset[0] + file[:-4] + '_train.txt', 'w', encoding='utf-8') as f:
+                f.write(corpus[int(len(corpus) * args.test_split/100):int(len(corpus) * args.train_split/100) + int(
+                    len(corpus) * args.test_split/100)])
 
-            with open(dataset[0] + file[:-4] + '/train.txt', 'w', encoding='utf-8') as f:
-                f.write(corpus[int(len(corpus) * args.test_split / 100):int(len(corpus) * args.train_split / 100) + int(
-                    len(corpus) * args.test_split / 100)])
-
-            with open(dataset[0] + file[:-4] + '/valid.txt', 'w', encoding='utf-8') as f:
-                f.write(corpus[int(len(corpus) * args.train_split / 100) + int(len(corpus) * args.test_split / 100):])+            with open(dataset[0] + file[:-4] + '_valid.txt', 'w', encoding='utf-8') as f:
+                f.write(corpus[int(len(corpus) * args.train_split/100) + int(len(corpus) * args.test_split/100):])
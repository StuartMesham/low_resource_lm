<<<<<<< HEAD
#  Written and provided by Stuart Mesham (MSHSTU001)
=======
# Written by Stuart Mesham (MSHSTU001)
>>>>>>> c2aed143

import argparse
import requests
import zipfile
import os
from io import BytesIO
import utils

# take --output_dir command-line argument
parser = argparse.ArgumentParser(description='Download Autshumato dataset (isiZulu and Sepedi).')
parser.add_argument('--output_dir', required=True, default='data/autshumato', help='directory where output files will be saved')
args = parser.parse_args()

datasets = [
    (
        'https://master.dl.sourceforge.net/project/autshumato/Corpora/ENG-ZUL.Release.zip',  # url
        'lcontent.DACB.DataVirVrystellingOpWeb.(eng-zul).zul.1.0.0.CAM.2010-09-23.txt',  # file_name
        'isizulu/isizulu.txt',  # output_name
        2606,  # lines_to_remove (constitution with poor formatting)
    ),
    (
        'https://master.dl.sourceforge.net/project/autshumato/Corpora/ENG-NSO.Release.zip',  # url
        'lcontent.DACB.DataVirVrystellingOpWeb.(eng-nso).nso.1.0.0.CAM.2010-09-23.txt',  # file_name
        'sepedi/sepedi.txt',  # output_name
        5301,  # lines_to_remove (constitution with poor formatting)
    )
]

for url, file_name, output_name, lines_to_remove in datasets:
    print('processing:', url)
    r = requests.get(url)
    zip = zipfile.ZipFile(BytesIO(r.content))
    corpus = zip.open(file_name)
    corpus = corpus.read()
    corpus = corpus.decode('utf-8')

    sentences = corpus.splitlines()

    sentences = utils.clean_sentences(sentences, min_length=3, lines_to_remove=lines_to_remove)

    output_file_name = os.path.join(args.output_dir, output_name)
    with open(output_file_name, 'w', encoding='utf-8') as f:
        f.write('\n'.join(sentences))

    print('total sentences in {}:'.format(output_name), len(sentences))

print('Autshumato datasets provided under Creative Commons Attribution Non-Commercial ShareAlike, '
      'CTexT (Centre for Text Technology, North-West University), South Africa; '
      'Department of Arts and Culture, South Africa. '
      'http://autshumato.sourceforge.net/ and http://www.nwu.ac.za/ctext')<|MERGE_RESOLUTION|>--- conflicted
+++ resolved
@@ -1,9 +1,3 @@
-<<<<<<< HEAD
-#  Written and provided by Stuart Mesham (MSHSTU001)
-=======
-# Written by Stuart Mesham (MSHSTU001)
->>>>>>> c2aed143
-
 import argparse
 import requests
 import zipfile

import argparse
import requests
import zipfile
import os
from io import BytesIO

# take --output_dir command-line argument
parser = argparse.ArgumentParser(description='Download Autshumato dataset (isiZulu and Sepedi).')
parser.add_argument('--output_dir', required=True, default='data/autshumato', help='directory where output files will be saved')
args = parser.parse_args()

datasets = [
    (
        'https://master.dl.sourceforge.net/project/autshumato/Corpora/ENG-ZUL.Release.zip',  # url
        'lcontent.DACB.DataVirVrystellingOpWeb.(eng-zul).zul.1.0.0.CAM.2010-09-23.txt',  # file_name
        'isizulu.txt',  # output_name
    ),
    (
        'https://master.dl.sourceforge.net/project/autshumato/Corpora/ENG-NSO.Release.zip',  # url
        'lcontent.DACB.DataVirVrystellingOpWeb.(eng-nso).nso.1.0.0.CAM.2010-09-23.txt',  # file_name
        'sepedi.txt',  # output_name
    )
]

for url, file_name, output_name in datasets:
    print('processing:', url)
    r = requests.get(url)
    zip = zipfile.ZipFile(BytesIO(r.content))
<<<<<<< HEAD
    corpus = zip.open(file_name).read().decode('utf-8').strip()

    # remove the first 2607 lines (Transcription of constitution with poor formatting)
    if file_name is 'isizulu.txt':
=======
    corpus = zip.open(file_name)
    corpus = corpus.read()
    corpus = corpus.decode('utf-8')
    corpus = corpus.strip()
    corpus = corpus.replace('\r\n', '\n')

    # remove the first 2607 lines (Transcription of constitution with poor formatting)
    if output_name is 'isizulu.txt':
>>>>>>> eab9be5f
        corpus = corpus.split('\n', 2607)[2607]
    else:
        corpus = corpus.split('\n', 5302)[5302] # Could also use something earlier

    output_file_name = os.path.join(args.output_dir, output_name)
    with open(output_file_name, 'w', encoding='utf-8') as f:
        f.write(corpus)

    print('total sentences in {}:'.format(output_name), corpus.count('\n'))

# print('Autshumato datasets provided under Creative Commons Attribution Non-Commercial ShareAlike, '
#       'CTexT (Centre for Text Technology, North-West University), South Africa; '
#       'Department of Arts and Culture, South Africa. '
#       'http://autshumato.sourceforge.net/ and http://www.nwu.ac.za/ctext')<|MERGE_RESOLUTION|>--- conflicted
+++ resolved
@@ -26,12 +26,6 @@
     print('processing:', url)
     r = requests.get(url)
     zip = zipfile.ZipFile(BytesIO(r.content))
-<<<<<<< HEAD
-    corpus = zip.open(file_name).read().decode('utf-8').strip()
-
-    # remove the first 2607 lines (Transcription of constitution with poor formatting)
-    if file_name is 'isizulu.txt':
-=======
     corpus = zip.open(file_name)
     corpus = corpus.read()
     corpus = corpus.decode('utf-8')
@@ -40,7 +34,6 @@
 
     # remove the first 2607 lines (Transcription of constitution with poor formatting)
     if output_name is 'isizulu.txt':
->>>>>>> eab9be5f
         corpus = corpus.split('\n', 2607)[2607]
     else:
         corpus = corpus.split('\n', 5302)[5302] # Could also use something earlier
